# File under the MIT license, see https://github.com/adefossez/julius/LICENSE for details.
# Author: adefossez, 2020
"""
Differentiable, Pytorch based resampling.
Implementation of Julius O. Smith algorithm for resampling.
See https://ccrma.stanford.edu/~jos/resample/ for details.
This implementation is specially optimized for when new_sr / old_sr is a fraction
with a small numerator and denominator when removing the gcd.
For instance if `new_sr / old_sr = 12 / 10` it will be fast, but not if
`new_sr / old_sr = 10001 / 10000`.

Very similar to bmcfee/resampy except this implementation is optimized
for the case mentioned before, while resampy is slower but more general.

You probably want to use `resample_frac`, although for the special case of resampling by
a factor of 2, you can also use `downsample2`
"""

import math

import torch as th
from torch.nn import functional as F


def sinc(t):
    """
    Implementation of sinc, i.e. sin(x) / x
    """
    return th.where(t == 0, th.tensor(1., device=t.device, dtype=t.dtype), th.sin(t) / t)


def resample_frac(x, old_sr: int, new_sr: int, zeros: int = 24, rolloff: float = 0.945):
    """
    Resampling from the sample rate `old_sr` to `new_sr`.
    After dividing `old_sr` and `new_sr` by their GCD, both should be small
    for this implementation to be fast.
    Args:
        x (Tensor): signal to resample, time should be the last dimension
        old_sr (int): sample rate of the input signal x
        new_sr (int): sample rate of the output.
        zeros (int): number of zero crossing to keep in the sinc filter.
        rolloff (float): when downsampling, use a lowpass filter that is `rolloff * new_sr / 2`,
            to ensure sufficient margin due to the imperfection of the FIR filter used.
            Lowering this value will reduce anti-aliasing, but will reduce some of the
            highest frequencies.
    """
<<<<<<< HEAD
    if not isinstance(old_sr, int) or not isinstance(new_sr, int):
        raise ValueError("old_sr and new_sr should be integers")

=======
    if old_sr == new_sr:
        return x
    
>>>>>>> c7bb50e1
    *other, length = x.shape
    x = x.reshape(-1, length)

    gcd = math.gcd(old_sr, new_sr)
    old_sr //= gcd
    new_sr //= gcd

    kernels = []
    sr = min(new_sr, old_sr)
    if new_sr < old_sr:
        # If downsampling, we can use rolloff to prevent aliasing
        sr *= rolloff

    # The key idea of the algorithm is that x(t) can be exactly reconstructed from x[i] (tensor)
    # using the sinc interpolation formula: x(t) = sum_i x[i] sinc(pi * old_sr * (i / old_sr - t))
    # We can then sample the function x(t) with a different sample rate: y[j] = x(j / new_sr)
    # or, y[j] = sum_i x[i] sinc(pi * old_sr * (i / old_sr - j / new_sr))
    # We see here that y[j] is the convolution of x[i] with a specific filter,
    # for which we take an FIR approximation, stopping when we see at least `zeros` zeros crossing.
    # But y[j+1] is going to have a different set of weights and so on, until y[j + new_sr].
    # y[j + new_sr] = sum_i x[i] sinc(pi * old_sr * ((i / old_sr - (j + new_sr) / new_sr))
    #               = sum_i x[i] sinc(pi * old_sr * ((i - old_sr) / old_sr - j / new_sr))
    #               = sum_i x[i + old_sr] sinc(pi * old_sr * (i / old_sr - j / new_sr))
    # so y[j+new_sr] uses the exact same filter as y[j], but on a shifted version of x by `old_sr`.
    # This will explain the F.conv1d after, with a stride of old_sr.
    width = math.ceil(zeros * old_sr / sr)
    # If old_sr is still big after GCD reduction, most filters will be very unbalanced, i.e.,
    # they will have a lot of almost zero values to the left or to the right...
    # There is probably a way to evaluate those filters more efficiently, but this is kept for
    # future work.
    idx = th.arange(-width, width + old_sr).to(x)
    for i in range(new_sr):
        t = (-i/new_sr + idx/old_sr) * sr
        t = t.clamp_(-zeros, zeros)
        t *= math.pi
        window = th.cos(t/zeros/2)**2
        kernels.append(sinc(t) * window)

    scale = sr / old_sr
    kernel = th.stack(kernels).view(new_sr, 1, -1).mul_(scale)
    x = F.pad(x[:, None], (width, width + old_sr))
    ys = F.conv1d(x, kernel, stride=old_sr)
    return ys.transpose(1, 2).reshape(*other, -1)[..., :int(new_sr * length / old_sr)]


# Easier implementations for downsampling and upsampling by a factor of 2
# Kept for testing and reference

def _kernel_upsample2(zeros):
    win = th.hann_window(4 * zeros + 1, periodic=False)
    winodd = win[1::2]
    t = th.linspace(-zeros + 0.5, zeros - 0.5, 2 * zeros)
    t *= math.pi
    kernel = (sinc(t) * winodd).view(1, 1, -1)
    return kernel


def upsample2(x, zeros=24):
    """
    Upsample x by a factor of two. The output will be exactly twice as long as the input.
    Args:
        x (Tensor): signal to upsample, time should be the last dimension
        zeros (int): number of zero crossing to keep in the sinc filter.
    """
    *other, time = x.shape
    kernel = _kernel_upsample2(zeros).to(x)
    out = F.conv1d(x.view(-1, 1, time), kernel, padding=zeros)[..., 1:].view(*other, time)
    y = th.stack([x, out], dim=-1)
    return y.view(*other, -1)


def _kernel_downsample2(zeros):
    win = th.hann_window(4 * zeros + 1, periodic=False)
    winodd = win[1::2]
    t = th.linspace(-zeros + 0.5, zeros - 0.5, 2 * zeros)
    t.mul_(math.pi)
    kernel = (sinc(t) * winodd).view(1, 1, -1)
    return kernel


def downsample2(x, zeros=24):
    """
    Downsample x by a factor of two. The output length is half of the input, ceiled.
    Args:
        x (Tensor): signal to downsample, time should be the last dimension
        zeros (int): number of zero crossing to keep in the sinc filter.
    """
    if x.shape[-1] % 2 != 0:
        x = F.pad(x, (0, 1))
    xeven = x[..., ::2]
    xodd = x[..., 1::2]
    *other, time = xodd.shape
    kernel = _kernel_downsample2(zeros).to(x)
    out = xeven + F.conv1d(xodd.view(-1, 1, time), kernel, padding=zeros)[..., :-1].view(
        *other, time)
    return out.view(*other, -1).mul(0.5)<|MERGE_RESOLUTION|>--- conflicted
+++ resolved
@@ -44,15 +44,12 @@
             Lowering this value will reduce anti-aliasing, but will reduce some of the
             highest frequencies.
     """
-<<<<<<< HEAD
     if not isinstance(old_sr, int) or not isinstance(new_sr, int):
         raise ValueError("old_sr and new_sr should be integers")
 
-=======
     if old_sr == new_sr:
         return x
-    
->>>>>>> c7bb50e1
+
     *other, length = x.shape
     x = x.reshape(-1, length)
 
